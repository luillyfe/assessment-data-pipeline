package llm

import (
	"context"
	"fmt"

	"github.com/google/generative-ai-go/genai"
)

type geminiLLM struct {
	modelName   string
	temperature float64
	maxTokens   int
	topP        float64
	client      *genai.Client
}

/*
GenerateText generates text using the Google Gemini LLM based on the provided prompt and optional generation options.

It takes a context.Context, a prompt string, and optional generation options as input.
It constructs a Gemini chat request with the prompt and model parameters.
It sends the request to the Gemini API using the client.
It handles potential errors from the Gemini API.
It extracts and returns the generated text from the API response.

Args:

	ctx: The context for the request.
	prompt: The input prompt for text generation.
	opts: Optional generation options, such as tools.

Returns:

	A string containing the generated text and an error if any occurred.
*/
func (g *geminiLLM) GenerateText(ctx context.Context, prompt string, opts *GenerateOptions) (string, error) {
	// Model initialization
	model := g.client.GenerativeModel(g.modelName)

	// Model configuration
	model.SetTemperature(float32(g.temperature))
	model.SetTopP(float32(g.topP))
	model.SetMaxOutputTokens(int32(g.maxTokens))
	model.SetTopK(64)
<<<<<<< HEAD
=======
	model.ResponseMIMEType = "text/plain" // Default MIME type
>>>>>>> 0439f8d7

	// Tool handling
	if opts != nil && len(opts.Tools) > 0 {
		model.Tools = make([]*genai.Tool, 0)
		for _, genericTool := range opts.Tools {
			if genericTool.Type != GeminiToolType {
				return "", fmt.Errorf("error: tool type mismatch for Gemini LLM")
			}
			geminiTool, ok := genericTool.Tool.(*genai.Tool)
			if !ok {
				return "", fmt.Errorf("error: invalid tool type for Gemini LLM")
			}
			model.Tools = append(model.Tools, geminiTool)
		}

<<<<<<< HEAD
		if opts.ResponseMIMEType != "" {
			model.ResponseMIMEType = opts.ResponseMIMEType
		} else {
			model.ResponseMIMEType = "text/plain" // Default MIME type
=======
		// Update ResponseMIMEType if it was set by the caller
		if opts.ResponseMIMEType != "" {
			model.ResponseMIMEType = opts.ResponseMIMEType
>>>>>>> 0439f8d7
		}
	}

	// Chat session
	session := model.StartChat()
	session.History = []*genai.Content{}

	// Message sending
	resp, err := session.SendMessage(ctx, genai.Text(prompt))
	if err != nil {
		return "", fmt.Errorf("error sending message: %w", err)
	}

	output := ""
	for _, part := range resp.Candidates[0].Content.Parts {
		output = fmt.Sprintf("%v\n", part)
	}

	// Return generated text
	return output, nil
}<|MERGE_RESOLUTION|>--- conflicted
+++ resolved
@@ -43,10 +43,7 @@
 	model.SetTopP(float32(g.topP))
 	model.SetMaxOutputTokens(int32(g.maxTokens))
 	model.SetTopK(64)
-<<<<<<< HEAD
-=======
 	model.ResponseMIMEType = "text/plain" // Default MIME type
->>>>>>> 0439f8d7
 
 	// Tool handling
 	if opts != nil && len(opts.Tools) > 0 {
@@ -62,16 +59,11 @@
 			model.Tools = append(model.Tools, geminiTool)
 		}
 
-<<<<<<< HEAD
+		// Update ResponseMIMEType if it was set by the caller
 		if opts.ResponseMIMEType != "" {
 			model.ResponseMIMEType = opts.ResponseMIMEType
 		} else {
 			model.ResponseMIMEType = "text/plain" // Default MIME type
-=======
-		// Update ResponseMIMEType if it was set by the caller
-		if opts.ResponseMIMEType != "" {
-			model.ResponseMIMEType = opts.ResponseMIMEType
->>>>>>> 0439f8d7
 		}
 	}
 
